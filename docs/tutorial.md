# Tutorial

In this tutoiral, we will start with a basic contact form built with just Remix and Zod. Then, we will show you how to enhance it using Conform.

## Installation

Before start, please install conform on your project.

```sh
npm install @conform-to/react @conform-to/zod --save
```

## Initial setup

First, let's define the schema. Here is a zod schema that we will use to validate the form data:

```ts
import { z } from 'zod';

const schema = z.object({
  // The preprocess step is required for zod to perform the required check properly
  // As the value of an empty input is an usually an empty string
  email: z.preprocess(
    (value) => (value === '' ? undefined : value),
    z.string({ required_error: 'Email is required' }).email('Email is invalid'),
  ),
  message: z.preprocess(
    (value) => (value === '' ? undefined : value),
    z
      .string({ required_error: 'Message is required' })
      .min(10, 'Message is too short')
      .max(100, 'Message is too long'),
  ),
});
```

In the action handler, we will parse the form data and validate it with zod. If there is any error, we will return it to the client together with the submitted value.

```tsx
import { type ActionArgs, redirect } from '@remix-run/node';
import { z } from 'zod';
import { sendMessage } from '~/message';

const schema = z.object({
  // ...
});

export async function action({ request }: ActionArgs) {
  const formData = await request.formData();

  // Construct an object using `Object.fromEntries`
  const payload = Object.fromEntries(formData);
  // Then parse it with zod
  const result = schema.safeParse(payload);

  // Return the error to the client if the data is not valid
  if (!result.success) {
    const error = result.error.flatten();

    return {
      payload,
      formErrors: error.formErrors,
      fieldErrors: error.fieldErrors,
    };
  }

  // We will skip the implementation as it is not important to the tutorial
  const message = await sendMessage(result.data);

  // Return a form error if the message is not sent
  if (!message.sent) {
    return {
      payload,
      formErrors: ['Failed to send the message. Please try again later.'],
      fieldErrors: {},
    };
  }

  return redirect('/messages');
}
```

Then, we will implement the contact form. If the submission result is returned from `useActionData()`, we will display the error message next to each field. The fields are also initialized with the submitted value to persist the form data in case the document is reloaded.

```tsx
import { type ActionArgs } from '@remix-run/node';
import { Form, useActionData } from '@remix-run/react';
import { z } from 'zod';
import { sendMessage } from '~/message';

const schema = z.object({
  // ...
});

export async function action({ request }: ActionArgs) {
  // ...
}

export default function ContactUs() {
  const result = useActionData<typeof action>();

  return (
    <Form method="POST">
      <div>{result?.formErrors}</div>
      <div>
        <label>Email</label>
        <input type="email" name="email" defaultValue={result?.payload.email} />
        <div>{result?.fieldsErrors.email}</div>
      </div>
      <div>
        <label>Message</label>
        <textarea name="message" defaultValue={result?.payload.message} />
        <div>{result?.fieldsErrors.message}</div>
      </div>
      <button>Send</button>
    </Form>
  );
}
```

We are not done yet. Accessibility should never be overlooked. Let's make the form more accessible by adding the following attributes:

- Make sure each label is associated with the input properly with an unique **id**
- Setup validation attributes similar to the zod schema
- Configure the **aria-invalid** attribute of the form elements based on the validity
- Make sure the error message is linked to a form element with the **aria-describedby** attribute

```tsx
import { type ActionArgs } from '@remix-run/node';
import { Form, useActionData } from '@remix-run/react';
import { z } from 'zod';
import { sendMessage } from '~/message';

const schema = z.object({
  // ...
});

export async function action({ request }: ActionArgs) {
  // ...
}

export default function ContactUs() {
  const result = useActionData<typeof action>();

  return (
    <Form
      method="POST"
      aria-invalid={result?.formErrors ? true : undefined}
      aria-describedby={result?.formErrors ? 'contact-error' : undefined}
    >
      <div id="contact-error">{result?.formErrors}</div>
      <div>
        <label htmlFor="contact-email">Email</label>
        <input
          id="contact-email"
          type="email"
          name="email"
          defaultValue={result?.payload.email}
          required
          aria-invalid={result?.error.email ? true : undefined}
          aria-describedby={
            result?.error.email ? 'contact-email-error' : undefined
          }
        />
        <div id="contact-email-error">{result?.error.email}</div>
      </div>
      <div>
        <label htmlFor="contact-message">Message</label>
        <textarea
          id="contact-message"
          name="message"
          defaultValue={result?.payload.message}
          required
          minLength={10}
          maxLength={100}
          aria-invalid={result?.error.message ? true : undefined}
          aria-describedby={
            result?.error.message ? 'contact-email-message' : undefined
          }
        />
        <div id="contact-email-message">{result?.error.message}</div>
      </div>
      <button>Send</button>
    </Form>
  );
}
```

<<<<<<< HEAD
Conform will trigger a [server validation](./validation.md#server-validation) to validate each field whenever the user leaves the input (i.e. `onBlur`). It also focuses on the first invalid field on submit.
=======
This is a lot of work even for a simple contact form. It is also error-prone to maintains all the ids. How can we simplify it?

## Introduce Conform

This is where Conform comes in. To begin, we can remove the preprocess from the zod schema as Conform's zod integration will automatically strip empty string for you.

```tsx
import { z } from 'zod';

const schema = z.object({
  email: z
    .string({ required_error: 'Email is required' })
    .email('Email is invalid'),
  message: z
    .string({ required_error: 'Message is required' })
    .min(10, 'Message is too short')
    .max(100, 'Message is too long'),
});
```

Then, we can simplify the action with the `parseWithZod()` helper function. It will parse the form data and return a submission object with either the parsed value or the error.

```tsx
import { parseWithZod } from '@conform-to/zod';
import { type ActionArgs } from '@remix-run/node';
import { z } from 'zod';
import { sendMessage } from '~/message';

const schema = z.object({
  // ...
});

export async function action({ request }: ActionArgs) {
  const formData = await request.formData();

  // Replace `Object.fromEntries()` with the parseWithZod helper
  const submission = parseWithZod(formData, { schema });

  // Report the submission to client if it is not successful
  if (submission.status !== 'success') {
    return submission.reply();
  }
>>>>>>> f1c3d1c4

  const message = await sendMessage(result.data);

<<<<<<< HEAD
Server validation might take time and be too slow for a good user experience. We can also reuse the validation logic on the client for a instant feedback.

```tsx
import { useForm } from '@conform-to/react';
import { parse } from '@conform-to/zod';
import { type ActionArgs, json } from '@remix-run/node';
import { Form, useActionData } from '@remix-run/react';
import { z } from 'zod';
=======
  // Return a form error if the message is not sent
  if (!message.sent) {
    return submission.reply({
      formErrors: ['Failed to send the message. Please try again later.'],
    });
  }

  return await sendMessage(submission.value);
}
```

Now, we can manage all the form metadata with the [useForm](./api/react/useForm.md) hook. We will also derive the validation attributes from the zod schema using the `getZodConstraint()` helper.

```tsx
import { useForm } from '@conform-to/react';
import { parseWithZod, getZodConstraint } from '@conform-to/zod';
import { type ActionArgs } from '@remix-run/node';
import { Form, useActionData } from '@remix-run/react';
import { z } from 'zod';
import { sendMessage } from '~/message';
import { getUser } from '~/session';

const schema = z.object({
	// ...
});

export async function action({ request }: ActionArgs) {
	// ...
}

export default function ContactUs() {
	const lastResult = useActionData<typeof action>();
	// The useForm hook will return all the metadata we need to render the form
	// and focus on the first invalid field when the form is submitted
	const [form, fields] = useForm({
		// This not only sync the error from the server
		// But also used as the default value of the form
		// in case the document is reloaded for progressive enhancement
		lastResult,

		// To derive all validation attributes
		constraint: getZodConstraint(schema),
	});

	return (
		<Form
			method="post"
      {/* The only additional attribute you need is the `id` attribute */}
			id={form.id}
			aria-invalid={form.errors ? true : undefined}
			aria-describedby={form.errors ? form.errorId : undefined}
		>
			<div id={form.errorId}>{form.errors}</div>
			<div>
				<label htmlFor={fields.email.id}>Email</label>
				<input
					id={fields.email.id}
					type="email"
					name={fields.email.name}
					defaultValue={fields.email.initialValue}
					required={fields.email.required}
					aria-invalid={fields.email.errors ? true : undefined}
					aria-describedby={
						fields.email.errors ? fields.email.errorId : undefined
					}
				/>
				<div id={fields.email.errorId}>{fields.email.errors}</div>
			</div>
			<div>
				<label htmlFor={fields.message.id}>Message</label>
				<textarea
					id={fields.message.id}
					name={fields.message.name}
					defaultValue={fields.message.initialValue}
					required={fields.message.required}
					minLength={fields.message.minLength}
					maxLength={fields.message.maxLength}
					aria-invalid={fields.message.errors ? true : undefined}
					aria-describedby={
						fields.message.errors ? fields.message.errorId : undefined
					}
				/>
				<div id={fields.message.errorId}>{fields.message.errors}</div>
			</div>
			<button>Send</button>
		</Form>
	);
}
```

## Improve validation experience

Right now the contact form will be validated only when the user submit it. What if we want to give early feedback to the user as they type?

Let's setup the `shouldValidate` and `shouldRevalidate` options.

```tsx
import { useForm } from '@conform-to/react';
import { parse } from '@conform-to/zod';
import { type ActionArgs, type LoaderArgs, json } from '@remix-run/node';
import { Form, useActionData, useLoaderData } from '@remix-run/react';
>>>>>>> f1c3d1c4
import { sendMessage } from '~/message';
import { getUser } from '~/session';

const schema = z.object({
  // ...
});

export async function loader({ request }: LoaderArgs) {
  // ...
}

export async function action({ request }: ActionArgs) {
  // ...
}

export default function ContactUs() {
  const user = useLoaderData<typeof loader>();
  const lastResult = useActionData<typeof action>();
  const [form, fields] = useForm({
    // ... previous config

    // Validate field once user leaves the field
    shouldValidate: 'onBlur',
    // Then, revalidate field as user types again
    shouldRevalidate: 'onInput',
  });

  // ...
}
```

At this point, our contact form is only validated on the server and takes a round trip to the server to validate the form each time the user types. Let's shorten the feedback loop with client validation.

```tsx
import { useForm } from '@conform-to/react';
import { parse } from '@conform-to/zod';
import { type ActionArgs, type LoaderArgs } from '@remix-run/node';
import { Form, useActionData, useLoaderData } from '@remix-run/react';
import { sendMessage } from '~/message';
import { getUser } from '~/session';

const schema = z.object({
	// ...
});

export async function action({ request }: ActionArgs) {
	// ...
}

export default function ContactUs() {
	const user = useLoaderData<typeof loader>();
	const lastResult = useActionData<typeof action>();
	const [form, fields] = useForm({
		// ... previous config

		// Run the same validation logic on client
		onValidate({ formData }) {
			return parse(formData, { schema });
		},
	});

	return (
    <form
      method="post"
			id={form.id}
      {/* The `onSubmit` handler is required for client validation */}
      onSubmit={form.onSubmit}
			aria-invalid={form.errors ? true : undefined}
			aria-describedby={form.errors ? form.errorId : undefined}
    >
      {/* ... */}
    </form>
  );
}
```

## Removing boilerplate

It's great that Conform can manage all the ids and validation attributes for us. However, it is still a lot of work to setup the form and fields. If you are dealing with native inputs, you can use helpers like [getFormProps](./api/react/getFormProps.md) and [getInputProps](./api/react/getInputProps.md) to minimize the boilerplate.

```tsx
<<<<<<< HEAD
import { useForm } from '@conform-to/react';
import { parse } from '@conform-to/zod';
import { type ActionArgs, json } from '@remix-run/node';
=======
import {
  useForm,
  getFormProps,
  getInputProps,
  getTextareaProps,
} from '@conform-to/react';
import { parseWithZod, getZodConstraint } from '@conform-to/zod';
import { type ActionArgs } from '@remix-run/node';
>>>>>>> f1c3d1c4
import { Form, useActionData } from '@remix-run/react';
import { z } from 'zod';
import { sendMessage } from '~/message';

const schema = z.object({
  // ...
});

export async function action({ request }: ActionArgs) {
  // ...
}

export default function ContactUs() {
  const lastResult = useActionData<typeof action>();
  const [form, fields] = useForm({
    // ...
  });

  return (
    <Form method="post" {...getFormProps(form)}>
      <div>
        <label htmlFor={fields.email.id}>Email</label>
        <input {...getInputProps(fields.email, { type: 'email' })} />
        <div id={fields.email.errorId}>{fields.email.errors}</div>
      </div>
      <div>
        <label htmlFor={fields.message.id}>Message</label>
        <textarea {...getTextareaProps(fields.message)} />
        <div id={fields.message.errorId}>{fields.message.errors}</div>
      </div>
      <button>Send</button>
    </Form>
  );
}
```

That's it! Here is the complete example that we have built in this tutorial:

```tsx
import {
  useForm,
  getFormProps,
  getInputProps,
  getTextareaProps,
} from '@conform-to/react';
import { parseWithZod, getZodConstraint } from '@conform-to/zod';
import { type ActionArgs } from '@remix-run/node';
import { Form, useActionData } from '@remix-run/react';
<<<<<<< HEAD
import { useId } from 'react';
=======
>>>>>>> f1c3d1c4
import { z } from 'zod';
import { sendMessage } from '~/message';

const schema = z.object({
  email: z
    .string({ required_error: 'Email is required' })
    .email('Email is invalid'),
  message: z
    .string({ required_error: 'Message is required' })
    .min(10, 'Message is too short')
    .max(100, 'Message is too long'),
});

export async function action({ request }: ActionArgs) {
  const formData = await request.formData();
  const submission = parseWithZod(formData, { schema });

  if (submission.status !== 'success') {
    return submission.reply();
  }

  const message = await sendMessage(result.data);

  if (!message.sent) {
    return submission.reply({
      formErrors: ['Failed to send the message. Please try again later.'],
    });
  }

  return await sendMessage(submission.value);
}

export default function ContactUs() {
  const lastResult = useActionData<typeof action>();
  const [form, fields] = useForm({
    lastResult,
    constraint: getZodConstraint(schema),
    shouldValidate: 'onBlur',
    shouldRevalidate: 'onInput',
    onValidate({ formData }) {
      return parse(formData, { schema });
    },
  });

  return (
    <Form method="post" {...getFormProps(form)}>
      <div>
        <label htmlFor={fields.email.id}>Email</label>
        <input {...getInputProps(fields.email, { type: 'email' })} />
        <div id={fields.email.errorId}>{fields.email.errors}</div>
      </div>
      <div>
        <label htmlFor={fields.message.id}>Message</label>
        <textarea {...getTextareaProps(fields.message)} />
        <div id={fields.message.errorId}>{fields.message.errors}</div>
      </div>
      <button>Send</button>
    </Form>
  );
}
```<|MERGE_RESOLUTION|>--- conflicted
+++ resolved
@@ -186,9 +186,6 @@
 }
 ```
 
-<<<<<<< HEAD
-Conform will trigger a [server validation](./validation.md#server-validation) to validate each field whenever the user leaves the input (i.e. `onBlur`). It also focuses on the first invalid field on submit.
-=======
 This is a lot of work even for a simple contact form. It is also error-prone to maintains all the ids. How can we simplify it?
 
 ## Introduce Conform
@@ -231,20 +228,9 @@
   if (submission.status !== 'success') {
     return submission.reply();
   }
->>>>>>> f1c3d1c4
 
   const message = await sendMessage(result.data);
 
-<<<<<<< HEAD
-Server validation might take time and be too slow for a good user experience. We can also reuse the validation logic on the client for a instant feedback.
-
-```tsx
-import { useForm } from '@conform-to/react';
-import { parse } from '@conform-to/zod';
-import { type ActionArgs, json } from '@remix-run/node';
-import { Form, useActionData } from '@remix-run/react';
-import { z } from 'zod';
-=======
   // Return a form error if the message is not sent
   if (!message.sent) {
     return submission.reply({
@@ -346,7 +332,6 @@
 import { parse } from '@conform-to/zod';
 import { type ActionArgs, type LoaderArgs, json } from '@remix-run/node';
 import { Form, useActionData, useLoaderData } from '@remix-run/react';
->>>>>>> f1c3d1c4
 import { sendMessage } from '~/message';
 import { getUser } from '~/session';
 
@@ -428,59 +413,6 @@
 It's great that Conform can manage all the ids and validation attributes for us. However, it is still a lot of work to setup the form and fields. If you are dealing with native inputs, you can use helpers like [getFormProps](./api/react/getFormProps.md) and [getInputProps](./api/react/getInputProps.md) to minimize the boilerplate.
 
 ```tsx
-<<<<<<< HEAD
-import { useForm } from '@conform-to/react';
-import { parse } from '@conform-to/zod';
-import { type ActionArgs, json } from '@remix-run/node';
-=======
-import {
-  useForm,
-  getFormProps,
-  getInputProps,
-  getTextareaProps,
-} from '@conform-to/react';
-import { parseWithZod, getZodConstraint } from '@conform-to/zod';
-import { type ActionArgs } from '@remix-run/node';
->>>>>>> f1c3d1c4
-import { Form, useActionData } from '@remix-run/react';
-import { z } from 'zod';
-import { sendMessage } from '~/message';
-
-const schema = z.object({
-  // ...
-});
-
-export async function action({ request }: ActionArgs) {
-  // ...
-}
-
-export default function ContactUs() {
-  const lastResult = useActionData<typeof action>();
-  const [form, fields] = useForm({
-    // ...
-  });
-
-  return (
-    <Form method="post" {...getFormProps(form)}>
-      <div>
-        <label htmlFor={fields.email.id}>Email</label>
-        <input {...getInputProps(fields.email, { type: 'email' })} />
-        <div id={fields.email.errorId}>{fields.email.errors}</div>
-      </div>
-      <div>
-        <label htmlFor={fields.message.id}>Message</label>
-        <textarea {...getTextareaProps(fields.message)} />
-        <div id={fields.message.errorId}>{fields.message.errors}</div>
-      </div>
-      <button>Send</button>
-    </Form>
-  );
-}
-```
-
-That's it! Here is the complete example that we have built in this tutorial:
-
-```tsx
 import {
   useForm,
   getFormProps,
@@ -490,10 +422,52 @@
 import { parseWithZod, getZodConstraint } from '@conform-to/zod';
 import { type ActionArgs } from '@remix-run/node';
 import { Form, useActionData } from '@remix-run/react';
-<<<<<<< HEAD
-import { useId } from 'react';
-=======
->>>>>>> f1c3d1c4
+import { sendMessage } from '~/message';
+
+const schema = z.object({
+  // ...
+});
+
+export async function action({ request }: ActionArgs) {
+  // ...
+}
+
+export default function ContactUs() {
+  const lastResult = useActionData<typeof action>();
+  const [form, fields] = useForm({
+    // ...
+  });
+
+  return (
+    <Form method="post" {...getFormProps(form)}>
+      <div>
+        <label htmlFor={fields.email.id}>Email</label>
+        <input {...getInputProps(fields.email, { type: 'email' })} />
+        <div id={fields.email.errorId}>{fields.email.errors}</div>
+      </div>
+      <div>
+        <label htmlFor={fields.message.id}>Message</label>
+        <textarea {...getTextareaProps(fields.message)} />
+        <div id={fields.message.errorId}>{fields.message.errors}</div>
+      </div>
+      <button>Send</button>
+    </Form>
+  );
+}
+```
+
+That's it! Here is the complete example that we have built in this tutorial:
+
+```tsx
+import {
+  useForm,
+  getFormProps,
+  getInputProps,
+  getTextareaProps,
+} from '@conform-to/react';
+import { parseWithZod, getZodConstraint } from '@conform-to/zod';
+import { type ActionArgs } from '@remix-run/node';
+import { Form, useActionData } from '@remix-run/react';
 import { z } from 'zod';
 import { sendMessage } from '~/message';
 
